package set

// Set is the implementation of set data structure

type (
	// Set set idx
	Set struct {
		record Record
	}

	// Record set record to save
	Record map[string]map[string]bool
)

// New create a new set idx.
func New() *Set {
	return &Set{make(Record)}
}

// SAdd Add the specified members to the set stored at key.
// Specified members that are already a member of this set are ignored.
// If key does not exist, a new set is created before adding the specified members.
func (s *Set) SAdd(key string, member []byte) int {
	if !s.exist(key) {
		s.record[key] = make(map[string]bool)
	}

	s.record[key][string(member)] = true
	return len(s.record[key])
}

// SPop Removes and returns one or more random members from the set value store at key.
func (s *Set) SPop(key string, count int) [][]byte {
	var val [][]byte
	if !s.exist(key) || count <= 0 {
		return val
	}

	for k := range s.record[key] {
		delete(s.record[key], k)
		val = append(val, []byte(k))

		count--
		if count == 0 {
			break
		}
	}
	return val
}

// SIsMember Returns if member is a member of the set stored at key.
func (s *Set) SIsMember(key string, member []byte) bool {
	if !s.exist(key) {
		return false
	}

	return s.record[key][string(member)]
}

// SRandMember When called with just the key argument, return a random element from the set value stored at key.
func (s *Set) SRandMember(key string, count int) [][]byte {
	var val [][]byte
	if !s.exist(key) || count == 0 {
		return val
	}

	if count > 0 {
		for k := range s.record[key] {
			val = append(val, []byte(k))
			if len(val) == count {
				break
			}
		}
	} else {
		count = -count
		randomVal := func() []byte {
			for k := range s.record[key] {
				return []byte(k)
			}
			return nil
		}

		for count > 0 {
			val = append(val, randomVal())
			count--
		}
	}
	return val
}

// SRem Remove the specified members from the set stored at key.
// Specified members that are not a member of this set are ignored.
// If key does not exist, it is treated as an empty set and this command returns 0.
func (s *Set) SRem(key string, member []byte) bool {
	if !s.exist(key) {
		return false
	}

	if ok := s.record[key][string(member)]; ok {
		delete(s.record[key], string(member))
		return true
	}

	return false
}

// SMove Move member from the set at source to the set at destination.
// If the source set does not exist or does not contain the specified element,no operation is performed and returns 0.
func (s *Set) SMove(src, dst string, member []byte) bool {
	if !s.exist(src) || !s.record[src][string(member)] {
		return false
	}

	if !s.exist(dst) {
		s.record[dst] = make(map[string]bool)
	}

	delete(s.record[src], string(member))
	s.record[dst][string(member)] = true

	return true
}

// SCard Returns the set cardinality (number of elements) of the set stored at key.
func (s *Set) SCard(key string) int {
	if !s.exist(key) {
		return 0
	}

	return len(s.record[key])
}

// SMembers Returns all the members of the set value stored at key.
func (s *Set) SMembers(key string) (val [][]byte) {
	if !s.exist(key) {
		return
	}

	for k := range s.record[key] {
		val = append(val, []byte(k))
	}

	return
}

// SUnion Returns the members of the set resulting from the union of all the given sets.
func (s *Set) SUnion(keys ...string) (val [][]byte) {
	m := make(map[string]bool)
	for _, k := range keys {
		if s.exist(k) {
			for v := range s.record[k] {
				m[v] = true
			}
		}
	}

	for v := range m {
		val = append(val, []byte(v))
	}
	return
}

// SDiff Returns the members of the set resulting from the difference between the first set and all the successive sets.
func (s *Set) SDiff(keys ...string) (val [][]byte) {
<<<<<<< HEAD

	if len(keys) == 0 || !s.exist(keys[0]) {
=======
	if !s.exist(keys[0]) {
>>>>>>> 88329033
		return
	}

	for v := range s.record[keys[0]] {
		flag := true
		for i := 1; i < len(keys); i++ {
			if s.SIsMember(keys[i], []byte(v)) {
				flag = false
				break
			}
		}
		if flag {
			val = append(val, []byte(v))
		}
	}
	return
}

// SKeyExists returns if the key exists.
func (s *Set) SKeyExists(key string) (ok bool) {
	return s.exist(key)
}

// SClear clear the specified key in set.
func (s *Set) SClear(key string) {
	if s.SKeyExists(key) {
		delete(s.record, key)
	}
}

// check the key of set is exist
func (s *Set) exist(key string) bool {
	_, exist := s.record[key]
	return exist
}<|MERGE_RESOLUTION|>--- conflicted
+++ resolved
@@ -162,12 +162,7 @@
 
 // SDiff Returns the members of the set resulting from the difference between the first set and all the successive sets.
 func (s *Set) SDiff(keys ...string) (val [][]byte) {
-<<<<<<< HEAD
-
 	if len(keys) == 0 || !s.exist(keys[0]) {
-=======
-	if !s.exist(keys[0]) {
->>>>>>> 88329033
 		return
 	}
 
