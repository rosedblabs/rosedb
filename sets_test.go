package rosedb

import (
	"github.com/stretchr/testify/assert"
	"path/filepath"
	"testing"
)

func TestRoseDB_SAdd(t *testing.T) {
	t.Run("fileio", func(t *testing.T) {
		testRoseDBSAdd(t, FileIO, KeyValueMemMode)
	})
	t.Run("mmap", func(t *testing.T) {
		testRoseDBSAdd(t, MMap, KeyOnlyMemMode)
	})
}

func testRoseDBSAdd(t *testing.T, ioType IOType, mode DataIndexMode) {
	path := filepath.Join("/tmp", "rosedb")
	opts := DefaultOptions(path)
	opts.IoType = ioType
	opts.IndexMode = mode
	db, err := Open(opts)
	assert.Nil(t, err)
	defer destroyDB(db)

	type args struct {
		key     []byte
		members [][]byte
	}
	tests := []struct {
		name    string
		db      *RoseDB
		args    args
		wantErr bool
	}{
		{
			"normal-1", db, args{key: GetKey(1), members: [][]byte{GetValue16B()}}, false,
		},
		{
			"normal-2", db, args{key: GetKey(1), members: [][]byte{GetValue16B()}}, false,
		},
	}
	for _, tt := range tests {
		if err := tt.db.SAdd(tt.args.key, tt.args.members...); (err != nil) != tt.wantErr {
			t.Errorf("SAdd() error = %v, wantErr %v", err, tt.wantErr)
		}
	}
}

func TestRoseDB_SPop(t *testing.T) {
	t.Run("fileio", func(t *testing.T) {
		testRoseDBSPop(t, FileIO, KeyOnlyMemMode)
	})
	t.Run("mmap", func(t *testing.T) {
		testRoseDBSPop(t, MMap, KeyValueMemMode)
	})
}

func testRoseDBSPop(t *testing.T, ioType IOType, mode DataIndexMode) {
	path := filepath.Join("/tmp", "rosedb")
	opts := DefaultOptions(path)
	opts.IoType = ioType
	opts.IndexMode = mode
	db, err := Open(opts)
	assert.Nil(t, err)
	defer destroyDB(db)

	setKey := []byte("my_set")
	err = db.SAdd(setKey, GetKey(1), GetKey(2), GetKey(3))
	assert.Nil(t, err)

	c1 := db.SCard(setKey)
	assert.Equal(t, 3, c1)

	p1, err := db.SPop(setKey, 4)
	assert.Nil(t, err)
	assert.Equal(t, 3, len(p1))
	p2, err := db.SPop(setKey, 1)
	assert.Nil(t, err)
	assert.Equal(t, 0, len(p2))

	c2 := db.SCard(setKey)
	assert.Equal(t, 0, c2)
}

func TestRoseDB_SRem(t *testing.T) {
	t.Run("fileio", func(t *testing.T) {
		testRoseDBSRem(t, FileIO, KeyOnlyMemMode)
	})
	t.Run("mmap", func(t *testing.T) {
		testRoseDBSRem(t, MMap, KeyValueMemMode)
	})
}

func testRoseDBSRem(t *testing.T, ioType IOType, mode DataIndexMode) {
	path := filepath.Join("/tmp", "rosedb")
	opts := DefaultOptions(path)
	opts.IoType = ioType
	opts.IndexMode = mode
	db, err := Open(opts)
	assert.Nil(t, err)
	defer destroyDB(db)

	setKey := []byte("my_set")
	err = db.SAdd(setKey, GetKey(1), GetKey(2), GetKey(3))
	assert.Nil(t, err)

	err = db.SRem(setKey, GetKey(1))
	assert.Nil(t, err)

	ok1 := db.SIsMember(setKey, GetKey(1))
	assert.False(t, ok1)

	ok2 := db.SIsMember(setKey, GetKey(2))
	assert.True(t, ok2)
}

func TestRoseDB_SIsMember(t *testing.T) {
	t.Run("fileio", func(t *testing.T) {
		testRoseDBSIsMember(t, FileIO, KeyOnlyMemMode)
	})
	t.Run("mmap", func(t *testing.T) {
		testRoseDBSIsMember(t, MMap, KeyValueMemMode)
	})
}

func testRoseDBSIsMember(t *testing.T, ioType IOType, mode DataIndexMode) {
	path := filepath.Join("/tmp", "rosedb")
	opts := DefaultOptions(path)
	opts.IoType = ioType
	opts.IndexMode = mode
	db, err := Open(opts)
	assert.Nil(t, err)
	defer destroyDB(db)

	setKey := []byte("my_set")
	ok1 := db.SIsMember(setKey, GetKey(1))
	assert.False(t, ok1)

	err = db.SAdd(setKey, GetKey(1), GetKey(2), GetKey(3))
	assert.Nil(t, err)

	ok2 := db.SIsMember(setKey, GetKey(3))
	assert.True(t, ok2)
}

func TestRoseDB_SMembers(t *testing.T) {
	t.Run("fileio", func(t *testing.T) {
		testRoseDBSMembers(t, FileIO, KeyOnlyMemMode)
	})
	t.Run("mmap", func(t *testing.T) {
		testRoseDBSMembers(t, MMap, KeyValueMemMode)
	})
}

func testRoseDBSMembers(t *testing.T, ioType IOType, mode DataIndexMode) {
	path := filepath.Join("/tmp", "rosedb")
	opts := DefaultOptions(path)
	opts.IoType = ioType
	opts.IndexMode = mode
	db, err := Open(opts)
	assert.Nil(t, err)
	defer destroyDB(db)

	setKey := []byte("my_set")
	mems1, err := db.SMembers(setKey)
	assert.Nil(t, err)
	assert.Equal(t, 0, len(mems1))

	err = db.SAdd(setKey, GetKey(0), GetKey(1), GetKey(2))
	assert.Nil(t, err)
	mems2, err := db.SMembers(setKey)
	assert.Equal(t, 3, len(mems2))

	err = db.SRem(setKey, GetKey(2))
	assert.Nil(t, err)
	mems3, err := db.SMembers(setKey)
	assert.Nil(t, err)
	assert.Equal(t, 2, len(mems3))
}

func TestRoseDB_SCard(t *testing.T) {
	path := filepath.Join("/tmp", "rosedb")
	opts := DefaultOptions(path)
	db, err := Open(opts)
	assert.Nil(t, err)
	defer destroyDB(db)

	setKey := []byte("my_set")
	c1 := db.SCard(setKey)
	assert.Equal(t, 0, c1)

	err = db.SAdd(setKey, GetKey(0), GetKey(1), GetKey(2))
	assert.Nil(t, err)

	c2 := db.SCard(setKey)
	assert.Equal(t, 3, c2)

	err = db.Close()
	assert.Nil(t, err)
	db2, err := Open(opts)
	assert.Nil(t, err)
	c3 := db2.SCard(setKey)
	assert.Equal(t, 3, c3)
}

<<<<<<< HEAD
func TestRoseDB_SDiff(t *testing.T) {
	path := filepath.Join("/tmp", "rosedb")
	opts := DefaultOptions(path)
=======
func TestRoseDB_DiscardStat_Sets(t *testing.T) {
	helper := func(isDelete bool) {
		path := filepath.Join("/tmp", "rosedb")
		opts := DefaultOptions(path)
		opts.LogFileSizeThreshold = 64 << 20
		db, err := Open(opts)
		assert.Nil(t, err)
		defer destroyDB(db)

		setKey := []byte("my_set")
		writeCount := 500000
		for i := 0; i < writeCount; i++ {
			err := db.SAdd(setKey, GetKey(i))
			assert.Nil(t, err)
		}

		if isDelete {
			for i := 0; i < writeCount/2; i++ {
				err := db.SRem(setKey, GetKey(i))
				assert.Nil(t, err)
			}
		} else {
			for i := 0; i < writeCount/2; i++ {
				err := db.SAdd(setKey, GetKey(i))
				assert.Nil(t, err)
			}
		}
		_ = db.Sync()
		ccl, err := db.discards[Set].getCCL(10, 0.1)
		assert.Nil(t, err)
		assert.Equal(t, 1, len(ccl))
	}

	t.Run("rewrite", func(t *testing.T) {
		helper(false)
	})

	t.Run("delete", func(t *testing.T) {
		helper(true)
	})
}

func TestRoseDB_SetGC(t *testing.T) {
	path := filepath.Join("/tmp", "rosedb")
	opts := DefaultOptions(path)
	opts.LogFileSizeThreshold = 64 << 20
>>>>>>> 39ed2f4b
	db, err := Open(opts)
	assert.Nil(t, err)
	defer destroyDB(db)

<<<<<<< HEAD
	_ = db.SAdd([]byte("key-1"), []byte("value-1"), []byte("value-2"), []byte("value-3"))
	_ = db.SAdd([]byte("key-2"), []byte("value-4"), []byte("value-5"), []byte("value-6"), []byte("value-7"))
	_ = db.SAdd([]byte("key-3"), []byte("value-2"), []byte("value-5"), []byte("value-8"), []byte("value-9"))
	_ = db.SAdd([]byte("key-4"), []byte("value-1"), []byte("value-2"), []byte("value-3"))
	testCases := []struct {
		name       string
		db         *RoseDB
		keys       [][]byte
		expDiffSet [][]byte
		expErr     error
	}{
		{
			name:       "empty key parameters",
			db:         db,
			keys:       [][]byte{},
			expDiffSet: nil,
			expErr:     ErrWrongNumberOfArgs,
		},
		{
			name:       "one key parameter",
			db:         db,
			keys:       [][]byte{[]byte("key-2")},
			expDiffSet: [][]byte{[]byte("value-5"), []byte("value-4"), []byte("value-6"), []byte("value-7")}, // todo check
			expErr:     nil,
		},
		{
			name:       "two key parameters",
			db:         db,
			keys:       [][]byte{[]byte("key-1"), []byte("key-3")},
			expDiffSet: [][]byte{[]byte("value-3"), []byte("value-1")},
			expErr:     nil,
		},
		{
			name:       "multiple key parameters",
			db:         db,
			keys:       [][]byte{[]byte("key-1"), []byte("key-2"), []byte("key-3")},
			expDiffSet: [][]byte{[]byte("value-3"), []byte("value-1")},
			expErr:     nil,
		},
		{
			name:       "no diff",
			db:         db,
			keys:       [][]byte{[]byte("key-1"), []byte("key-4")},
			expDiffSet: [][]byte{},
			expErr:     nil,
		},
	}

	for _, tc := range testCases {
		t.Run(tc.name, func(t *testing.T) {
			diffSet, err := db.SDiff(tc.keys...)
			assert.Equal(t, tc.expErr, err)
			assert.Equal(t, tc.expDiffSet, diffSet)
		})
	}
=======
	setKey := []byte("my_set")
	writeCount := 500000
	for i := 0; i < writeCount; i++ {
		err := db.SAdd(setKey, GetValue128B())
		assert.Nil(t, err)
	}

	_, err = db.SPop(setKey, uint(writeCount/2))
	assert.Nil(t, err)

	err = db.RunLogFileGC(Set, 0, 0.1)
	assert.Nil(t, err)

	c1 := db.SCard(setKey)
	assert.Equal(t, writeCount/2, c1)
>>>>>>> 39ed2f4b
}<|MERGE_RESOLUTION|>--- conflicted
+++ resolved
@@ -205,11 +205,6 @@
 	assert.Equal(t, 3, c3)
 }
 
-<<<<<<< HEAD
-func TestRoseDB_SDiff(t *testing.T) {
-	path := filepath.Join("/tmp", "rosedb")
-	opts := DefaultOptions(path)
-=======
 func TestRoseDB_DiscardStat_Sets(t *testing.T) {
 	helper := func(isDelete bool) {
 		path := filepath.Join("/tmp", "rosedb")
@@ -256,12 +251,34 @@
 	path := filepath.Join("/tmp", "rosedb")
 	opts := DefaultOptions(path)
 	opts.LogFileSizeThreshold = 64 << 20
->>>>>>> 39ed2f4b
-	db, err := Open(opts)
-	assert.Nil(t, err)
-	defer destroyDB(db)
-
-<<<<<<< HEAD
+	db, err := Open(opts)
+	assert.Nil(t, err)
+	defer destroyDB(db)
+
+	setKey := []byte("my_set")
+	writeCount := 500000
+	for i := 0; i < writeCount; i++ {
+		err := db.SAdd(setKey, GetValue128B())
+		assert.Nil(t, err)
+	}
+
+	_, err = db.SPop(setKey, uint(writeCount/2))
+	assert.Nil(t, err)
+
+	err = db.RunLogFileGC(Set, 0, 0.1)
+	assert.Nil(t, err)
+
+	c1 := db.SCard(setKey)
+	assert.Equal(t, writeCount/2, c1)
+}
+
+func TestRoseDB_SDiff(t *testing.T) {
+	path := filepath.Join("/tmp", "rosedb")
+	opts := DefaultOptions(path)
+	db, err := Open(opts)
+	assert.Nil(t, err)
+	defer destroyDB(db)
+
 	_ = db.SAdd([]byte("key-1"), []byte("value-1"), []byte("value-2"), []byte("value-3"))
 	_ = db.SAdd([]byte("key-2"), []byte("value-4"), []byte("value-5"), []byte("value-6"), []byte("value-7"))
 	_ = db.SAdd([]byte("key-3"), []byte("value-2"), []byte("value-5"), []byte("value-8"), []byte("value-9"))
@@ -317,21 +334,4 @@
 			assert.Equal(t, tc.expDiffSet, diffSet)
 		})
 	}
-=======
-	setKey := []byte("my_set")
-	writeCount := 500000
-	for i := 0; i < writeCount; i++ {
-		err := db.SAdd(setKey, GetValue128B())
-		assert.Nil(t, err)
-	}
-
-	_, err = db.SPop(setKey, uint(writeCount/2))
-	assert.Nil(t, err)
-
-	err = db.RunLogFileGC(Set, 0, 0.1)
-	assert.Nil(t, err)
-
-	c1 := db.SCard(setKey)
-	assert.Equal(t, writeCount/2, c1)
->>>>>>> 39ed2f4b
 }